<<<<<<< HEAD
import { useEffect, useMemo, useState } from 'react';
=======
import { useEffect, useState } from 'react';
>>>>>>> d9444462
import type { CSSProperties, FormEvent } from 'react';
import Calendar from './components/Calendar';
import TodoList from './components/TodoList';
import { pullTodos } from './GetCanvasTodo';
<<<<<<< HEAD
import type { ArchiveReason, RootTodo, TodoItem } from './types';

type ViewMode = 'list' | 'calendar';

type StoredPlannerState = {
  manualTodos: TodoItem[];
  archivedTodos: TodoItem[];
  archivedCanvasIds: number[];
  darkMode?: boolean;
};

const STORAGE_KEY = 'kota-planner-state-v2';

const schedule = (callback: () => void, delay: number) => {
  if (typeof window !== 'undefined') {
    window.setTimeout(callback, delay);
    return;
  }

  setTimeout(callback, delay);
};

const App = () => {
  const [manualTodos, setManualTodos] = useState<TodoItem[]>([]);
  const [canvasTodos, setCanvasTodos] = useState<TodoItem[]>([]);
  const [archivedTodos, setArchivedTodos] = useState<TodoItem[]>([]);
  const [archivedCanvasIds, setArchivedCanvasIds] = useState<number[]>([]);
  const [newTodo, setNewTodo] = useState('');
  const [newDueDate, setNewDueDate] = useState('');
  const [newDueTime, setNewDueTime] = useState('');
  const [deletingId, setDeletingId] = useState<number | null>(null);
  const [completingId, setCompletingId] = useState<number | null>(null);
  const [viewMode, setViewMode] = useState<ViewMode>('list');
  const [isDarkMode, setIsDarkMode] = useState(false);
  const [isHydrated, setIsHydrated] = useState(false);

  useEffect(() => {
    if (typeof window === 'undefined') return;

    try {
      const storedRaw = window.localStorage.getItem(STORAGE_KEY);
      if (storedRaw) {
        const stored = JSON.parse(storedRaw) as StoredPlannerState;
        setManualTodos(stored.manualTodos ?? []);
        setArchivedTodos(stored.archivedTodos ?? []);
        setArchivedCanvasIds(stored.archivedCanvasIds ?? []);
        if (typeof stored.darkMode === 'boolean') {
          setIsDarkMode(stored.darkMode);
        }
      }
    } catch (error) {
      console.error('Failed to restore planner state', error);
    } finally {
      setIsHydrated(true);
    }
  }, []);
=======
import type { RootTodo, TodoItem } from './types';

type ViewMode = 'list' | 'calendar';

const App = () => {
  const [todos, setTodos] = useState<TodoItem[]>([]);
  const [newTodo, setNewTodo] = useState('');
  const [newDueDate, setNewDueDate] = useState('');
  const [deletingId, setDeletingId] = useState<number | null>(null);
  const [viewMode, setViewMode] = useState<ViewMode>('list');
>>>>>>> d9444462

  useEffect(() => {
    if (!isHydrated) return;

    pullTodos()
<<<<<<< HEAD
      .then((canvasItems) => {
        const mapped: TodoItem[] = canvasItems
          .filter((todo: RootTodo) => !archivedCanvasIds.includes(todo.assignment.id))
          .map((todo: RootTodo) => {
            const dueAt = todo.assignment.due_at ?? undefined;
            const dueDate = dueAt ? new Date(dueAt) : null;
            const scheduledTime =
              dueDate && !Number.isNaN(dueDate.getTime())
                ? `${dueDate.getHours().toString().padStart(2, '0')}:${dueDate
                    .getMinutes()
                    .toString()
                    .padStart(2, '0')}`
                : null;

            return {
              id: todo.assignment.id,
              text: todo.assignment.name,
              due_at: dueAt,
              completed: false,
              created_at: todo.assignment.created_at,
              origin: 'canvas',
              scheduled_time: scheduledTime,
            } satisfies TodoItem;
          });

        setCanvasTodos(mapped);
=======
      .then((canvasTodos) => {
        const mapped: TodoItem[] = canvasTodos.map((todo: RootTodo) => ({
          id: todo.assignment.id,
          text: todo.assignment.name,
          due_at: todo.assignment.due_at ?? undefined,
          completed: false,
          created_at: todo.assignment.created_at,
        }));

        setTodos(mapped);
>>>>>>> d9444462
      })
      .catch((error: Error) => {
        console.error('Failed to load Canvas assignments', error);
      });
<<<<<<< HEAD
  }, [archivedCanvasIds, isHydrated]);

  useEffect(() => {
    if (!isHydrated || typeof window === 'undefined') return;

    const state: StoredPlannerState = {
      manualTodos,
      archivedTodos,
      archivedCanvasIds,
      darkMode: isDarkMode,
    };

    try {
      window.localStorage.setItem(STORAGE_KEY, JSON.stringify(state));
    } catch (error) {
      console.error('Failed to persist planner state', error);
    }
  }, [manualTodos, archivedTodos, archivedCanvasIds, isDarkMode, isHydrated]);

  const activeTodos = useMemo(() => {
    const merged = [...canvasTodos, ...manualTodos];

    return merged.sort((a, b) => {
      const getTime = (todo: TodoItem) => {
        if (todo.due_at) {
          const parsed = new Date(todo.due_at);
          if (!Number.isNaN(parsed.getTime())) return parsed.getTime();
        }
        if (todo.created_at) {
          const created = new Date(todo.created_at);
          if (!Number.isNaN(created.getTime())) return created.getTime();
        }
        return Number.MAX_SAFE_INTEGER;
      };

      return getTime(a) - getTime(b);
    });
  }, [canvasTodos, manualTodos]);

  const addTodo = (event: FormEvent<HTMLFormElement>) => {
    event.preventDefault();
    const trimmed = newTodo.trim();
    if (!trimmed) return;

    const dueDate = newDueDate ? new Date(`${newDueDate}T${newDueTime || '12:00'}:00`) : null;
    const dueAt = dueDate && !Number.isNaN(dueDate.getTime()) ? dueDate.toISOString() : undefined;
    const manualTime = newDueTime || null;

    const todo: TodoItem = {
      id: Date.now(),
      text: trimmed,
      completed: false,
      created_at: new Date().toISOString(),
      due_at: dueAt,
      origin: 'manual',
      scheduled_time: manualTime,
    };

    setManualTodos((prev) => [todo, ...prev]);
    setNewTodo('');
    setNewDueDate('');
    setNewDueTime('');
  };

  const archiveTodo = (todo: TodoItem, reason: ArchiveReason) => {
    const archived: TodoItem = {
      ...todo,
      completed: reason === 'completed' ? true : todo.completed,
      archived_at: new Date().toISOString(),
      archived_reason: reason,
    };

    setArchivedTodos((prev) => {
      const filtered = prev.filter((item) => item.id !== archived.id);
      return [archived, ...filtered];
    });

    if (archived.origin === 'canvas') {
      setArchivedCanvasIds((prev) => (prev.includes(archived.id) ? prev : [...prev, archived.id]));
    }
  };

  const completeTodo = (id: number) => {
    setCompletingId(id);

    setManualTodos((prev) => prev.map((todo) => (todo.id === id ? { ...todo, completed: true } : todo)));
    setCanvasTodos((prev) => prev.map((todo) => (todo.id === id ? { ...todo, completed: true } : todo)));

    schedule(() => {
      let archivedItem: TodoItem | undefined;

      setManualTodos((prev) => {
        const found = prev.find((todo) => todo.id === id);
        if (!found) return prev;
        archivedItem = { ...found, completed: true };
        return prev.filter((todo) => todo.id !== id);
      });

      setCanvasTodos((prev) => {
        if (archivedItem) return prev;
        const found = prev.find((todo) => todo.id === id);
        if (!found) return prev;
        archivedItem = { ...found, completed: true };
        return prev.filter((todo) => todo.id !== id);
      });

      if (archivedItem) {
        archiveTodo(archivedItem, 'completed');
      }

      setCompletingId(null);
    }, 650);
=======
  }, []);

  const addTodo = (event: FormEvent<HTMLFormElement>) => {
    event.preventDefault();
    if (!newTodo.trim()) return;

    const dueDateIso = newDueDate ? new Date(`${newDueDate}T12:00:00`).toISOString() : undefined;

    const todo: TodoItem = {
      id: Date.now(),
      text: newTodo.trim(),
      completed: false,
      created_at: new Date().toISOString(),
      due_at: dueDateIso,
    };

    setTodos((prev) => [todo, ...prev]);
    setNewTodo('');
    setNewDueDate('');
  };

  const toggleTodo = (id: number) => {
    setTodos((prev) =>
      prev.map((todo) =>
        todo.id === id
          ? {
              ...todo,
              completed: !todo.completed,
            }
          : todo,
      ),
    );
>>>>>>> d9444462
  };

  const deleteTodo = (id: number) => {
    setDeletingId(id);
<<<<<<< HEAD

    schedule(() => {
      let archivedItem: TodoItem | undefined;

      setManualTodos((prev) => {
        const found = prev.find((todo) => todo.id === id);
        if (!found) return prev;
        archivedItem = { ...found };
        return prev.filter((todo) => todo.id !== id);
      });

      setCanvasTodos((prev) => {
        if (archivedItem) return prev;
        const found = prev.find((todo) => todo.id === id);
        if (!found) return prev;
        archivedItem = { ...found };
        return prev.filter((todo) => todo.id !== id);
      });

      if (archivedItem) {
        archiveTodo(archivedItem, 'deleted');
      }

=======
    setTimeout(() => {
      setTodos((prev) => prev.filter((todo) => todo.id !== id));
>>>>>>> d9444462
      setDeletingId(null);
    }, 320);
  };

  const restoreTodo = (todo: TodoItem) => {
    const restored: TodoItem = {
      ...todo,
      completed: false,
      archived_at: null,
      archived_reason: undefined,
    };

    if (restored.origin === 'canvas') {
      setCanvasTodos((prev) => {
        if (prev.some((item) => item.id === restored.id)) return prev;
        const scheduledTime =
          restored.scheduled_time ??
          (restored.due_at
            ? (() => {
                const parsed = new Date(restored.due_at as string);
                if (Number.isNaN(parsed.getTime())) return null;
                return `${parsed.getHours().toString().padStart(2, '0')}:${parsed
                  .getMinutes()
                  .toString()
                  .padStart(2, '0')}`;
              })()
            : null);

        return [
          {
            ...restored,
            scheduled_time: scheduledTime,
          },
          ...prev,
        ];
      });

      setArchivedCanvasIds((prev) => prev.filter((storedId) => storedId !== restored.id));
    } else {
      setManualTodos((prev) => [restored, ...prev]);
    }

    setArchivedTodos((prev) => prev.filter((item) => item.id !== todo.id));
  };

  const toggleView = () => {
    setViewMode((prev) => (prev === 'list' ? 'calendar' : 'list'));
  };

  const toggleDarkMode = () => {
    setIsDarkMode((prev) => !prev);
  };

<<<<<<< HEAD
=======
  const toggleView = () => {
    setViewMode((prev) => (prev === 'list' ? 'calendar' : 'list'));
  };

>>>>>>> d9444462
  const sliderStyle: CSSProperties = {
    width: 'calc(50% - 0.25rem)',
    transform: viewMode === 'calendar' ? 'translateX(100%)' : 'translateX(0)',
  };

<<<<<<< HEAD
  const thumbGradient = isDarkMode
    ? 'bg-gradient-to-r from-purple-500/80 to-indigo-500/80'
    : 'bg-gradient-to-r from-pink-400/80 to-purple-400/80';

  const trackClasses = isDarkMode
    ? 'border-white/10 bg-white/10 text-indigo-100'
    : 'border-white/30 bg-white/20 text-pink-900/70';

  const listLabelClass = viewMode === 'list' ? 'text-white' : isDarkMode ? 'text-indigo-100/70' : 'text-pink-900/60';
  const calendarLabelClass = viewMode === 'calendar' ? 'text-white' : isDarkMode ? 'text-indigo-100/70' : 'text-pink-900/60';

  const backgroundStyle: CSSProperties = isDarkMode
    ? {
        backgroundImage: `
          radial-gradient(circle at 25% 65%, rgba(88, 28, 135, 0.55), transparent 58%),
          radial-gradient(circle at 70% 30%, rgba(37, 99, 235, 0.35), transparent 65%)`,
      }
    : {
        backgroundImage: `
          radial-gradient(circle at 30% 70%, rgba(173, 216, 230, 0.35), transparent 60%),
          radial-gradient(circle at 70% 30%, rgba(255, 182, 193, 0.4), transparent 60%)`,
      };

  return (
    <div
      className={`relative min-h-screen w-full overflow-hidden ${
        isDarkMode ? 'bg-[#0b0314] text-indigo-50' : 'bg-[#fefcff] text-pink-900/80'
      } p-4 md:p-8`}
    >
      <div className="animate-gradientMove absolute inset-0 z-0" style={backgroundStyle} />

      <div className="relative z-10 mx-auto flex w-full max-w-5xl flex-col items-stretch">
        <header className="mb-8 flex flex-col gap-6 text-center md:flex-row md:items-center md:justify-between md:text-left">
          <div>
            <h1
              className={`mb-3 text-4xl font-bold text-transparent bg-clip-text drop-shadow-lg animate-fadeDown ${
                isDarkMode ? 'bg-gradient-to-r from-purple-200 via-violet-200 to-indigo-200' : 'bg-gradient-to-r from-pink-300 to-purple-300'
              }`}
            >
              Kota&apos;s Planner
            </h1>
            <p
              className={`max-w-xl text-sm ${
                isDarkMode ? 'text-indigo-100/70' : 'text-pink-900/70'
              }`}
            >
              Toggle between a focused task list and a dreamy calendar overview to keep everything on track — now with
              day, week, and month focus modes.
            </p>
          </div>

          <div className="flex justify-center gap-3 md:justify-end">
            <button
              type="button"
              onClick={toggleDarkMode}
              className={`group flex items-center gap-2 rounded-full border px-4 py-2 text-sm font-semibold shadow-md backdrop-blur ${
                isDarkMode
                  ? 'border-white/15 bg-white/10 text-indigo-100 hover:bg-white/20'
                  : 'border-white/40 bg-white/60 text-pink-900/70 hover:bg-white/80'
              }`}
              aria-pressed={isDarkMode}
              aria-label={isDarkMode ? 'Switch to light mode' : 'Switch to dark mode'}
            >
              {isDarkMode ? (
                <>
                  <svg
                    xmlns="http://www.w3.org/2000/svg"
                    viewBox="0 0 24 24"
                    fill="currentColor"
                    className="h-4 w-4"
                  >
                    <path d="M21 12.79A9 9 0 0111.21 3a7 7 0 1010 9.79z" />
                  </svg>
                  <span>Dark</span>
                </>
              ) : (
                <>
                  <svg
                    xmlns="http://www.w3.org/2000/svg"
                    fill="none"
                    viewBox="0 0 24 24"
                    strokeWidth={1.5}
                    stroke="currentColor"
                    className="h-4 w-4"
                  >
                    <path
                      strokeLinecap="round"
                      strokeLinejoin="round"
                      d="M12 3v2.25m6.364.386l-1.591 1.591M21 12h-2.25m-.386 6.364l-1.591-1.591M12 18.75V21m-4.773-4.227l-1.591 1.591M5.25 12H3m4.227-4.773L5.636 5.636M15.75 12a3.75 3.75 0 11-7.5 0 3.75 3.75 0 017.5 0z"
                    />
                  </svg>
                  <span>Light</span>
                </>
              )}
            </button>
          </div>
=======
  return (
    <div className="relative min-h-screen w-full overflow-hidden bg-[#fefcff] p-4 md:p-8">
      <div
        className="animate-gradientMove absolute inset-0 z-0"
        style={{
          backgroundImage: `
            radial-gradient(circle at 30% 70%, rgba(173, 216, 230, 0.35), transparent 60%),
            radial-gradient(circle at 70% 30%, rgba(255, 182, 193, 0.4), transparent 60%)`,
        }}
      />

      <div className="relative z-10 mx-auto flex w-full max-w-4xl flex-col items-stretch">
        <header className="mb-10 text-center">
          <h1 className="mb-3 text-4xl font-bold text-transparent bg-clip-text bg-gradient-to-r from-pink-300 to-purple-300 drop-shadow-lg animate-fadeDown">
            Kota&apos;s Planner
          </h1>
          <p className="text-sm text-pink-900/70">
            Toggle between a focused task list and a dreamy calendar overview to keep everything on track.
          </p>
>>>>>>> d9444462
        </header>

        <div className="mb-8 flex justify-center">
          <button
            type="button"
            onClick={toggleView}
            aria-pressed={viewMode === 'calendar'}
<<<<<<< HEAD
            className={`relative flex w-full max-w-xs items-center justify-between rounded-full border p-1 text-sm font-semibold shadow-inner backdrop-blur ${trackClasses}`}
          >
            <span
              className={`absolute top-1 bottom-1 left-1 rounded-full shadow-lg transition-transform duration-300 ease-out ${thumbGradient}`}
              style={sliderStyle}
            />
            <span className={`relative z-10 flex-1 text-center ${listLabelClass}`}>List</span>
            <span className={`relative z-10 flex-1 text-center ${calendarLabelClass}`}>Calendar</span>
          </button>
        </div>

        <div className="relative w-full overflow-hidden rounded-[2rem] border border-white/10 bg-white/10 p-1 backdrop-blur-lg">
          <div
            className="flex w-[200%] transition-transform duration-700 ease-in-out"
            style={{ transform: viewMode === 'list' ? 'translateX(0%)' : 'translateX(-50%)' }}
          >
            <div className="w-1/2 flex-shrink-0 p-4 sm:p-6">
              <TodoList
                todos={activeTodos}
                archivedTodos={archivedTodos}
                newTodo={newTodo}
                newDueDate={newDueDate}
                newDueTime={newDueTime}
                deletingId={deletingId}
                completingId={completingId}
                isDarkMode={isDarkMode}
                onNewTodoChange={setNewTodo}
                onDueDateChange={setNewDueDate}
                onDueTimeChange={setNewDueTime}
                onAddTodo={addTodo}
                onCompleteTodo={completeTodo}
                onDeleteTodo={deleteTodo}
                onRestoreTodo={restoreTodo}
              />
            </div>
            <div className="w-1/2 flex-shrink-0 p-4 sm:p-6">
              <Calendar todos={activeTodos} onCompleteTodo={completeTodo} isDarkMode={isDarkMode} />
            </div>
          </div>
        </div>

        <div className="mt-6 text-center text-xs font-semibold uppercase tracking-[0.3em] text-white/60">
          {activeTodos.length === 0
            ? 'All clear — enjoy the calm!'
            : `${archivedTodos.filter((todo) => todo.archived_reason === 'completed').length} wins logged • ${
                archivedTodos.length
              } archived`}
        </div>
=======
            className="relative flex w-full max-w-xs items-center justify-between rounded-full border border-white/30 bg-white/20 p-1 text-sm font-semibold text-pink-900/70 shadow-inner backdrop-blur"
          >
            <span
              className="absolute top-1 bottom-1 left-1 rounded-full bg-gradient-to-r from-pink-400/80 to-purple-400/80 shadow-lg transition-transform duration-300 ease-out"
              style={sliderStyle}
            />
            <span className={`relative z-10 flex-1 text-center ${viewMode === 'list' ? 'text-white' : ''}`}>List</span>
            <span className={`relative z-10 flex-1 text-center ${viewMode === 'calendar' ? 'text-white' : ''}`}>
              Calendar
            </span>
          </button>
        </div>

        {viewMode === 'list' ? (
          <TodoList
            todos={todos}
            newTodo={newTodo}
            newDueDate={newDueDate}
            deletingId={deletingId}
            onNewTodoChange={setNewTodo}
            onDueDateChange={setNewDueDate}
            onAddTodo={addTodo}
            onToggleTodo={toggleTodo}
            onDeleteTodo={deleteTodo}
          />
        ) : (
          <Calendar todos={todos} onToggleTodo={toggleTodo} />
        )}
>>>>>>> d9444462
      </div>
    </div>
  );
};

export default App;<|MERGE_RESOLUTION|>--- conflicted
+++ resolved
@@ -1,70 +1,8 @@
-<<<<<<< HEAD
-import { useEffect, useMemo, useState } from 'react';
-=======
 import { useEffect, useState } from 'react';
->>>>>>> d9444462
 import type { CSSProperties, FormEvent } from 'react';
 import Calendar from './components/Calendar';
 import TodoList from './components/TodoList';
 import { pullTodos } from './GetCanvasTodo';
-<<<<<<< HEAD
-import type { ArchiveReason, RootTodo, TodoItem } from './types';
-
-type ViewMode = 'list' | 'calendar';
-
-type StoredPlannerState = {
-  manualTodos: TodoItem[];
-  archivedTodos: TodoItem[];
-  archivedCanvasIds: number[];
-  darkMode?: boolean;
-};
-
-const STORAGE_KEY = 'kota-planner-state-v2';
-
-const schedule = (callback: () => void, delay: number) => {
-  if (typeof window !== 'undefined') {
-    window.setTimeout(callback, delay);
-    return;
-  }
-
-  setTimeout(callback, delay);
-};
-
-const App = () => {
-  const [manualTodos, setManualTodos] = useState<TodoItem[]>([]);
-  const [canvasTodos, setCanvasTodos] = useState<TodoItem[]>([]);
-  const [archivedTodos, setArchivedTodos] = useState<TodoItem[]>([]);
-  const [archivedCanvasIds, setArchivedCanvasIds] = useState<number[]>([]);
-  const [newTodo, setNewTodo] = useState('');
-  const [newDueDate, setNewDueDate] = useState('');
-  const [newDueTime, setNewDueTime] = useState('');
-  const [deletingId, setDeletingId] = useState<number | null>(null);
-  const [completingId, setCompletingId] = useState<number | null>(null);
-  const [viewMode, setViewMode] = useState<ViewMode>('list');
-  const [isDarkMode, setIsDarkMode] = useState(false);
-  const [isHydrated, setIsHydrated] = useState(false);
-
-  useEffect(() => {
-    if (typeof window === 'undefined') return;
-
-    try {
-      const storedRaw = window.localStorage.getItem(STORAGE_KEY);
-      if (storedRaw) {
-        const stored = JSON.parse(storedRaw) as StoredPlannerState;
-        setManualTodos(stored.manualTodos ?? []);
-        setArchivedTodos(stored.archivedTodos ?? []);
-        setArchivedCanvasIds(stored.archivedCanvasIds ?? []);
-        if (typeof stored.darkMode === 'boolean') {
-          setIsDarkMode(stored.darkMode);
-        }
-      }
-    } catch (error) {
-      console.error('Failed to restore planner state', error);
-    } finally {
-      setIsHydrated(true);
-    }
-  }, []);
-=======
 import type { RootTodo, TodoItem } from './types';
 
 type ViewMode = 'list' | 'calendar';
@@ -75,40 +13,9 @@
   const [newDueDate, setNewDueDate] = useState('');
   const [deletingId, setDeletingId] = useState<number | null>(null);
   const [viewMode, setViewMode] = useState<ViewMode>('list');
->>>>>>> d9444462
 
   useEffect(() => {
-    if (!isHydrated) return;
-
     pullTodos()
-<<<<<<< HEAD
-      .then((canvasItems) => {
-        const mapped: TodoItem[] = canvasItems
-          .filter((todo: RootTodo) => !archivedCanvasIds.includes(todo.assignment.id))
-          .map((todo: RootTodo) => {
-            const dueAt = todo.assignment.due_at ?? undefined;
-            const dueDate = dueAt ? new Date(dueAt) : null;
-            const scheduledTime =
-              dueDate && !Number.isNaN(dueDate.getTime())
-                ? `${dueDate.getHours().toString().padStart(2, '0')}:${dueDate
-                    .getMinutes()
-                    .toString()
-                    .padStart(2, '0')}`
-                : null;
-
-            return {
-              id: todo.assignment.id,
-              text: todo.assignment.name,
-              due_at: dueAt,
-              completed: false,
-              created_at: todo.assignment.created_at,
-              origin: 'canvas',
-              scheduled_time: scheduledTime,
-            } satisfies TodoItem;
-          });
-
-        setCanvasTodos(mapped);
-=======
       .then((canvasTodos) => {
         const mapped: TodoItem[] = canvasTodos.map((todo: RootTodo) => ({
           id: todo.assignment.id,
@@ -119,125 +26,10 @@
         }));
 
         setTodos(mapped);
->>>>>>> d9444462
       })
       .catch((error: Error) => {
         console.error('Failed to load Canvas assignments', error);
       });
-<<<<<<< HEAD
-  }, [archivedCanvasIds, isHydrated]);
-
-  useEffect(() => {
-    if (!isHydrated || typeof window === 'undefined') return;
-
-    const state: StoredPlannerState = {
-      manualTodos,
-      archivedTodos,
-      archivedCanvasIds,
-      darkMode: isDarkMode,
-    };
-
-    try {
-      window.localStorage.setItem(STORAGE_KEY, JSON.stringify(state));
-    } catch (error) {
-      console.error('Failed to persist planner state', error);
-    }
-  }, [manualTodos, archivedTodos, archivedCanvasIds, isDarkMode, isHydrated]);
-
-  const activeTodos = useMemo(() => {
-    const merged = [...canvasTodos, ...manualTodos];
-
-    return merged.sort((a, b) => {
-      const getTime = (todo: TodoItem) => {
-        if (todo.due_at) {
-          const parsed = new Date(todo.due_at);
-          if (!Number.isNaN(parsed.getTime())) return parsed.getTime();
-        }
-        if (todo.created_at) {
-          const created = new Date(todo.created_at);
-          if (!Number.isNaN(created.getTime())) return created.getTime();
-        }
-        return Number.MAX_SAFE_INTEGER;
-      };
-
-      return getTime(a) - getTime(b);
-    });
-  }, [canvasTodos, manualTodos]);
-
-  const addTodo = (event: FormEvent<HTMLFormElement>) => {
-    event.preventDefault();
-    const trimmed = newTodo.trim();
-    if (!trimmed) return;
-
-    const dueDate = newDueDate ? new Date(`${newDueDate}T${newDueTime || '12:00'}:00`) : null;
-    const dueAt = dueDate && !Number.isNaN(dueDate.getTime()) ? dueDate.toISOString() : undefined;
-    const manualTime = newDueTime || null;
-
-    const todo: TodoItem = {
-      id: Date.now(),
-      text: trimmed,
-      completed: false,
-      created_at: new Date().toISOString(),
-      due_at: dueAt,
-      origin: 'manual',
-      scheduled_time: manualTime,
-    };
-
-    setManualTodos((prev) => [todo, ...prev]);
-    setNewTodo('');
-    setNewDueDate('');
-    setNewDueTime('');
-  };
-
-  const archiveTodo = (todo: TodoItem, reason: ArchiveReason) => {
-    const archived: TodoItem = {
-      ...todo,
-      completed: reason === 'completed' ? true : todo.completed,
-      archived_at: new Date().toISOString(),
-      archived_reason: reason,
-    };
-
-    setArchivedTodos((prev) => {
-      const filtered = prev.filter((item) => item.id !== archived.id);
-      return [archived, ...filtered];
-    });
-
-    if (archived.origin === 'canvas') {
-      setArchivedCanvasIds((prev) => (prev.includes(archived.id) ? prev : [...prev, archived.id]));
-    }
-  };
-
-  const completeTodo = (id: number) => {
-    setCompletingId(id);
-
-    setManualTodos((prev) => prev.map((todo) => (todo.id === id ? { ...todo, completed: true } : todo)));
-    setCanvasTodos((prev) => prev.map((todo) => (todo.id === id ? { ...todo, completed: true } : todo)));
-
-    schedule(() => {
-      let archivedItem: TodoItem | undefined;
-
-      setManualTodos((prev) => {
-        const found = prev.find((todo) => todo.id === id);
-        if (!found) return prev;
-        archivedItem = { ...found, completed: true };
-        return prev.filter((todo) => todo.id !== id);
-      });
-
-      setCanvasTodos((prev) => {
-        if (archivedItem) return prev;
-        const found = prev.find((todo) => todo.id === id);
-        if (!found) return prev;
-        archivedItem = { ...found, completed: true };
-        return prev.filter((todo) => todo.id !== id);
-      });
-
-      if (archivedItem) {
-        archiveTodo(archivedItem, 'completed');
-      }
-
-      setCompletingId(null);
-    }, 650);
-=======
   }, []);
 
   const addTodo = (event: FormEvent<HTMLFormElement>) => {
@@ -270,202 +62,25 @@
           : todo,
       ),
     );
->>>>>>> d9444462
   };
 
   const deleteTodo = (id: number) => {
     setDeletingId(id);
-<<<<<<< HEAD
-
-    schedule(() => {
-      let archivedItem: TodoItem | undefined;
-
-      setManualTodos((prev) => {
-        const found = prev.find((todo) => todo.id === id);
-        if (!found) return prev;
-        archivedItem = { ...found };
-        return prev.filter((todo) => todo.id !== id);
-      });
-
-      setCanvasTodos((prev) => {
-        if (archivedItem) return prev;
-        const found = prev.find((todo) => todo.id === id);
-        if (!found) return prev;
-        archivedItem = { ...found };
-        return prev.filter((todo) => todo.id !== id);
-      });
-
-      if (archivedItem) {
-        archiveTodo(archivedItem, 'deleted');
-      }
-
-=======
     setTimeout(() => {
       setTodos((prev) => prev.filter((todo) => todo.id !== id));
->>>>>>> d9444462
       setDeletingId(null);
-    }, 320);
-  };
-
-  const restoreTodo = (todo: TodoItem) => {
-    const restored: TodoItem = {
-      ...todo,
-      completed: false,
-      archived_at: null,
-      archived_reason: undefined,
-    };
-
-    if (restored.origin === 'canvas') {
-      setCanvasTodos((prev) => {
-        if (prev.some((item) => item.id === restored.id)) return prev;
-        const scheduledTime =
-          restored.scheduled_time ??
-          (restored.due_at
-            ? (() => {
-                const parsed = new Date(restored.due_at as string);
-                if (Number.isNaN(parsed.getTime())) return null;
-                return `${parsed.getHours().toString().padStart(2, '0')}:${parsed
-                  .getMinutes()
-                  .toString()
-                  .padStart(2, '0')}`;
-              })()
-            : null);
-
-        return [
-          {
-            ...restored,
-            scheduled_time: scheduledTime,
-          },
-          ...prev,
-        ];
-      });
-
-      setArchivedCanvasIds((prev) => prev.filter((storedId) => storedId !== restored.id));
-    } else {
-      setManualTodos((prev) => [restored, ...prev]);
-    }
-
-    setArchivedTodos((prev) => prev.filter((item) => item.id !== todo.id));
+    }, 300);
   };
 
   const toggleView = () => {
     setViewMode((prev) => (prev === 'list' ? 'calendar' : 'list'));
   };
 
-  const toggleDarkMode = () => {
-    setIsDarkMode((prev) => !prev);
-  };
-
-<<<<<<< HEAD
-=======
-  const toggleView = () => {
-    setViewMode((prev) => (prev === 'list' ? 'calendar' : 'list'));
-  };
-
->>>>>>> d9444462
   const sliderStyle: CSSProperties = {
     width: 'calc(50% - 0.25rem)',
     transform: viewMode === 'calendar' ? 'translateX(100%)' : 'translateX(0)',
   };
 
-<<<<<<< HEAD
-  const thumbGradient = isDarkMode
-    ? 'bg-gradient-to-r from-purple-500/80 to-indigo-500/80'
-    : 'bg-gradient-to-r from-pink-400/80 to-purple-400/80';
-
-  const trackClasses = isDarkMode
-    ? 'border-white/10 bg-white/10 text-indigo-100'
-    : 'border-white/30 bg-white/20 text-pink-900/70';
-
-  const listLabelClass = viewMode === 'list' ? 'text-white' : isDarkMode ? 'text-indigo-100/70' : 'text-pink-900/60';
-  const calendarLabelClass = viewMode === 'calendar' ? 'text-white' : isDarkMode ? 'text-indigo-100/70' : 'text-pink-900/60';
-
-  const backgroundStyle: CSSProperties = isDarkMode
-    ? {
-        backgroundImage: `
-          radial-gradient(circle at 25% 65%, rgba(88, 28, 135, 0.55), transparent 58%),
-          radial-gradient(circle at 70% 30%, rgba(37, 99, 235, 0.35), transparent 65%)`,
-      }
-    : {
-        backgroundImage: `
-          radial-gradient(circle at 30% 70%, rgba(173, 216, 230, 0.35), transparent 60%),
-          radial-gradient(circle at 70% 30%, rgba(255, 182, 193, 0.4), transparent 60%)`,
-      };
-
-  return (
-    <div
-      className={`relative min-h-screen w-full overflow-hidden ${
-        isDarkMode ? 'bg-[#0b0314] text-indigo-50' : 'bg-[#fefcff] text-pink-900/80'
-      } p-4 md:p-8`}
-    >
-      <div className="animate-gradientMove absolute inset-0 z-0" style={backgroundStyle} />
-
-      <div className="relative z-10 mx-auto flex w-full max-w-5xl flex-col items-stretch">
-        <header className="mb-8 flex flex-col gap-6 text-center md:flex-row md:items-center md:justify-between md:text-left">
-          <div>
-            <h1
-              className={`mb-3 text-4xl font-bold text-transparent bg-clip-text drop-shadow-lg animate-fadeDown ${
-                isDarkMode ? 'bg-gradient-to-r from-purple-200 via-violet-200 to-indigo-200' : 'bg-gradient-to-r from-pink-300 to-purple-300'
-              }`}
-            >
-              Kota&apos;s Planner
-            </h1>
-            <p
-              className={`max-w-xl text-sm ${
-                isDarkMode ? 'text-indigo-100/70' : 'text-pink-900/70'
-              }`}
-            >
-              Toggle between a focused task list and a dreamy calendar overview to keep everything on track — now with
-              day, week, and month focus modes.
-            </p>
-          </div>
-
-          <div className="flex justify-center gap-3 md:justify-end">
-            <button
-              type="button"
-              onClick={toggleDarkMode}
-              className={`group flex items-center gap-2 rounded-full border px-4 py-2 text-sm font-semibold shadow-md backdrop-blur ${
-                isDarkMode
-                  ? 'border-white/15 bg-white/10 text-indigo-100 hover:bg-white/20'
-                  : 'border-white/40 bg-white/60 text-pink-900/70 hover:bg-white/80'
-              }`}
-              aria-pressed={isDarkMode}
-              aria-label={isDarkMode ? 'Switch to light mode' : 'Switch to dark mode'}
-            >
-              {isDarkMode ? (
-                <>
-                  <svg
-                    xmlns="http://www.w3.org/2000/svg"
-                    viewBox="0 0 24 24"
-                    fill="currentColor"
-                    className="h-4 w-4"
-                  >
-                    <path d="M21 12.79A9 9 0 0111.21 3a7 7 0 1010 9.79z" />
-                  </svg>
-                  <span>Dark</span>
-                </>
-              ) : (
-                <>
-                  <svg
-                    xmlns="http://www.w3.org/2000/svg"
-                    fill="none"
-                    viewBox="0 0 24 24"
-                    strokeWidth={1.5}
-                    stroke="currentColor"
-                    className="h-4 w-4"
-                  >
-                    <path
-                      strokeLinecap="round"
-                      strokeLinejoin="round"
-                      d="M12 3v2.25m6.364.386l-1.591 1.591M21 12h-2.25m-.386 6.364l-1.591-1.591M12 18.75V21m-4.773-4.227l-1.591 1.591M5.25 12H3m4.227-4.773L5.636 5.636M15.75 12a3.75 3.75 0 11-7.5 0 3.75 3.75 0 017.5 0z"
-                    />
-                  </svg>
-                  <span>Light</span>
-                </>
-              )}
-            </button>
-          </div>
-=======
   return (
     <div className="relative min-h-screen w-full overflow-hidden bg-[#fefcff] p-4 md:p-8">
       <div
@@ -485,7 +100,6 @@
           <p className="text-sm text-pink-900/70">
             Toggle between a focused task list and a dreamy calendar overview to keep everything on track.
           </p>
->>>>>>> d9444462
         </header>
 
         <div className="mb-8 flex justify-center">
@@ -493,56 +107,6 @@
             type="button"
             onClick={toggleView}
             aria-pressed={viewMode === 'calendar'}
-<<<<<<< HEAD
-            className={`relative flex w-full max-w-xs items-center justify-between rounded-full border p-1 text-sm font-semibold shadow-inner backdrop-blur ${trackClasses}`}
-          >
-            <span
-              className={`absolute top-1 bottom-1 left-1 rounded-full shadow-lg transition-transform duration-300 ease-out ${thumbGradient}`}
-              style={sliderStyle}
-            />
-            <span className={`relative z-10 flex-1 text-center ${listLabelClass}`}>List</span>
-            <span className={`relative z-10 flex-1 text-center ${calendarLabelClass}`}>Calendar</span>
-          </button>
-        </div>
-
-        <div className="relative w-full overflow-hidden rounded-[2rem] border border-white/10 bg-white/10 p-1 backdrop-blur-lg">
-          <div
-            className="flex w-[200%] transition-transform duration-700 ease-in-out"
-            style={{ transform: viewMode === 'list' ? 'translateX(0%)' : 'translateX(-50%)' }}
-          >
-            <div className="w-1/2 flex-shrink-0 p-4 sm:p-6">
-              <TodoList
-                todos={activeTodos}
-                archivedTodos={archivedTodos}
-                newTodo={newTodo}
-                newDueDate={newDueDate}
-                newDueTime={newDueTime}
-                deletingId={deletingId}
-                completingId={completingId}
-                isDarkMode={isDarkMode}
-                onNewTodoChange={setNewTodo}
-                onDueDateChange={setNewDueDate}
-                onDueTimeChange={setNewDueTime}
-                onAddTodo={addTodo}
-                onCompleteTodo={completeTodo}
-                onDeleteTodo={deleteTodo}
-                onRestoreTodo={restoreTodo}
-              />
-            </div>
-            <div className="w-1/2 flex-shrink-0 p-4 sm:p-6">
-              <Calendar todos={activeTodos} onCompleteTodo={completeTodo} isDarkMode={isDarkMode} />
-            </div>
-          </div>
-        </div>
-
-        <div className="mt-6 text-center text-xs font-semibold uppercase tracking-[0.3em] text-white/60">
-          {activeTodos.length === 0
-            ? 'All clear — enjoy the calm!'
-            : `${archivedTodos.filter((todo) => todo.archived_reason === 'completed').length} wins logged • ${
-                archivedTodos.length
-              } archived`}
-        </div>
-=======
             className="relative flex w-full max-w-xs items-center justify-between rounded-full border border-white/30 bg-white/20 p-1 text-sm font-semibold text-pink-900/70 shadow-inner backdrop-blur"
           >
             <span
@@ -571,7 +135,6 @@
         ) : (
           <Calendar todos={todos} onToggleTodo={toggleTodo} />
         )}
->>>>>>> d9444462
       </div>
     </div>
   );
